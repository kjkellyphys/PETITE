import numpy as np
import pickle 

from scipy.interpolate import interp1d

from .moliere import get_scattered_momentum 
from .particle import Particle
from .kinematics import e_to_egamma_fourvecs, e_to_eV_fourvecs, gamma_to_epem_fourvecs, compton_fourvecs, annihilation_fourvecs
from .AllProcesses import *
from datetime import datetime

np.random.seed(int(datetime.now().timestamp()))
#np.random.seed(8302385)

import sys
from numpy.random import random as draw_U


Z = {'hydrogen':1.0, 'graphite':6.0, 'lead':82.0} #atomic number of different targets
A = {'hydrogen':1.0, 'graphite':12.0, 'lead':207.2} #atomic mass of different targets
rho = {'hydrogen':1.0, 'graphite':2.210, 'lead':11.35} #g/cm^3
dEdx = {'hydrogen':2.0*rho['hydrogen'], 'graphite':2.0*rho['graphite'], 'lead':2.0*rho['lead']} #MeV per cm

# GeVsqcm2 = 1.0/(5.06e13)**2 #Conversion between cross sections in GeV^{-2} to cm^2
GeVsqcm2 = hbarc**2 #Conversion between cross sections in GeV^{-2} to cm^2
cmtom = 0.01
mp0 = m_proton_grams # proton mass in grams

process_code = {'Brem':0, 'Ann': 1, 'PairProd': 2, 'Comp': 3}
#Egamma_min = 0.001
#FIXME incorporate the minimum brem-photon energy used in training into stored, dictionary information somewhere

class Shower:
    """ Representation of a shower

    """
<<<<<<< HEAD
    def __init__(self, dict_dir, target_material, min_energy, maxF_fudge_global=1,max_n_integrators=int(1e4)):
=======
    def __init__(self, dict_dir, target_material, min_energy, maxF_fudge_global=1.0,neval=30,max_n_integrators=int(1e4)):
>>>>>>> 381e1a62
        """Initializes the shower object.
        Args:
            dict_dir: directory containing the pre-computed VEGAS integrators and auxillary info.
            target_material: string label of the homogeneous material through which 
            particles propagate (available materials are the dict keys of 
            Z, A, rho, etc)
            min_Energy: minimum particle energy in GeV at which the particle 
            finishes its propagation through the target
        """

        
        ## Need to swap this out for integrator objects
        self.set_dict_dir(dict_dir)
        self.set_target_material(target_material)
        self.min_energy = min_energy

        self.set_material_properties()
        self.set_n_targets()
        self.set_cross_sections()
        self.set_NSigmas()
        self.set_samples()

        self._maxF_fudge_global=maxF_fudge_global
<<<<<<< HEAD
=======

        self._neval_vegas=neval
>>>>>>> 381e1a62
        self._max_n_integrators=max_n_integrators

                
        
<<<<<<< HEAD
    def load_sample(self, dict_dir, process):
        
=======
    def load_sample(self, dict_dir, process): 
>>>>>>> 381e1a62
        sample_file=open(dict_dir + "samp_Dicts.pkl", 'rb')
        sample_dict=pickle.load(sample_file)
        sample_file.close()

        if process in sample_dict.keys():
            return(sample_dict[process])
        else:
            print(process)
            raise Exception("Process String does not match library")
    

    def load_cross_section(self, dict_dir, process, target_material):
        cross_section_file=open( dict_dir + "xSec_Dicts.pkl", 'rb')
        cross_section_dict=pickle.load(cross_section_file)
        cross_section_file.close()

        if process not in cross_section_dict:
            raise Exception("Process String does not match library")
        
        if target_material in cross_section_dict[process]:
            return(cross_section_dict[process][target_material])
        else:
            raise Exception("Target Material is not in library")



        
    def set_dict_dir(self, value):
        """Set the top level directory containing pre-computed MC pickles to value"""
        self._dict_dir = value
    def get_dict_dir(self):
        """Get the top level directory containing pre-computed MC pickles""" 
        return self._dict_dir
    def set_target_material(self, value):
        """Set the string representing the target material to value"""
        self._target_material = value
    def get_target_material(self):
        """Get the string representing the target material"""
        return self._target_material
    def set_material_properties(self):
        """Defines material properties (Z, A, rho, etc) based on the target 
        material label
        """
        self._ZTarget, self._ATarget, self._rhoTarget, self._dEdx = Z[self.get_target_material()], A[self.get_target_material()], rho[self.get_target_material()], dEdx[self.get_target_material()]

    def get_material_properties(self):
        """Returns target material properties: Z, A, rho, dE/dx"""
        return self._ZTarget, self._ATarget, self._rhoTarget, self._dEdx

    def set_n_targets(self):
        """Determines nuclear and electron target densities for the 
           target material
        """
        ZT, AT, rhoT, dEdxT = self.get_material_properties()
        self._nTarget = rhoT/mp0/AT
        self._nElecs = self._nTarget*ZT

    def set_samples(self):
        self._loaded_samples={}
<<<<<<< HEAD
        for Process in process_code.keys():
            self._loaded_samples[Process]= \
                self.load_sample(self._dict_dir, Process)
        self._Egamma_min = self._loaded_samples['Brem'][0][1]['Eg_min']
=======
        for process in process_code.keys():
            self._loaded_samples[process]= \
                self.load_sample(self._dict_dir, process)

>>>>>>> 381e1a62
        
    def get_n_targets(self):
        """Returns nuclear and electron target densities for the 
           target material in 1/cm^3
        """

        return self._nTarget, self._nElecs

    def set_cross_sections(self):
        """Loads the pre-computed cross-sections for various shower processes 
        and extracts the minimum/maximum values of initial energies
        """

        # These contain only the cross sections for the chosen target material
        self._brem_cross_section = self.load_cross_section(self._dict_dir, 'Brem', self._target_material)
        self._pair_production_cross_section   = self.load_cross_section(self._dict_dir, 'PairProd', self._target_material)
        self._annihilation_cross_section  = self.load_cross_section(self._dict_dir, 'Ann', self._target_material) 
        self._compton_cross_section = self.load_cross_section(self._dict_dir, 'Comp', self._target_material) 

        self._EeVecBrem = np.transpose(self._brem_cross_section)[0] #FIXME: not sure what these are
        self._EgVecPP = np.transpose(self._pair_production_cross_section)[0]
        self._EeVecAnn = np.transpose(self._annihilation_cross_section)[0]
        self._EgVecComp = np.transpose(self._compton_cross_section)[0]

        # log10s of minimum energes, energy spacing for the cross-section tables  
        self._logEeMinBrem, self._logEeSSBrem = np.log10(self._EeVecBrem[0]), np.log10(self._EeVecBrem[1]) - np.log10(self._EeVecBrem[0])
        self._logEeMinAnn, self._logEeSSAnn = np.log10(self._EeVecAnn[0]), np.log10(self._EeVecAnn[1]) - np.log10(self._EeVecAnn[0])
        self._logEgMinPP, self._logEgSSPP = np.log10(self._EgVecPP[0]), np.log10(self._EgVecPP[1]) - np.log10(self._EgVecPP[0])
        self._logEgMinComp, self._logEgSSComp= np.log10(self._EgVecComp[0]), np.log10(self._EgVecComp[1]) - np.log10(self._EgVecComp[0])

    def get_brem_cross_section(self):
        """ Returns array of [energy,cross-section] values for brem """ 
        return self._brem_cross_section
    def get_pairprod_cross_section(self):
        """ Returns array of [energy,cross-section] values for pair production """ 
        return self._pair_production_cross_section
    def get_annihilation_cross_section(self):
        """ Returns array of [energy,cross-section] values for e+e- annihilation """ 
        return self._annihilation_cross_section
    def get_compton_cross_section(self):
        """ Returns array of [energy,cross-section] values for Compton """ 
        return self._compton_cross_section

    def set_NSigmas(self):
        """Constructs interpolations of n_T sigma (in 1/cm) as a functon of 
        incoming particle energy for each process
        """
        BS, PPS, AnnS, CS = self.get_brem_cross_section(), self.get_pairprod_cross_section(), self.get_annihilation_cross_section(), self.get_compton_cross_section()
        nZ, ne = self.get_n_targets()
        self._NSigmaBrem = interp1d(np.transpose(BS)[0], nZ*GeVsqcm2*np.transpose(BS)[1])
        self._NSigmaPP = interp1d(np.transpose(PPS)[0], nZ*GeVsqcm2*np.transpose(PPS)[1])
        self._NSigmaAnn = interp1d(np.transpose(AnnS)[0], ne*GeVsqcm2*np.transpose(AnnS)[1])
        self._NSigmaComp = interp1d(np.transpose(CS)[0], ne*GeVsqcm2*np.transpose(CS)[1])

    def get_mfp(self, PID, Energy): #FIXME: variable PID is not defined
        """Returns particle mean free path in meters for PID=22 (photons), 
        11 (electrons) or -11 (positrons) as a function of energy in GeV"""
        if PID == 22:
            return cmtom*(self._NSigmaPP(Energy) + self._NSigmaComp(Energy))**-1
        elif PID == 11:
            return cmtom*(self._NSigmaBrem(Energy))**-1
        elif PID == -11:
            return cmtom*(self._NSigmaBrem(Energy) + self._NSigmaAnn(Energy))**-1
        
    def BF_positron_brem(self, Energy):
        """Branching fraction for a positron to undergo brem vs annihilation"""
        b0, b1 = self._NSigmaBrem(Energy), self._NSigmaAnn(Energy)
        return b0/(b0+b1)
    def BF_photon_pairprod(self, Energy):
        """Branching fraction for a photon to undergo pair production vs compton"""
        b0, b1 = self._NSigmaPP(Energy), self._NSigmaComp(Energy)
        return b0/(b0+b1)


    def draw_sample(self,Einc,LU_Key,process,VB=False):

        sample_list=self._loaded_samples 

        # this grabs the dictionary part rather than the energy. 
        sample_dict=sample_list[process][LU_Key][1]

        adaptive_map = sample_dict["adaptive_map"]
        max_F      = sample_dict["max_F"]*self._maxF_fudge_global
        neval_vegas= sample_dict["neval"]
        integrand=vg.Integrator(map=adaptive_map, max_nhcube=1, neval=neval_vegas)

        event_info={'E_inc': Einc, 'm_e': m_electron, 'Z_T': self._ZTarget, 'A_T':self._ATarget, 'mT':self._ATarget, 'alpha_FS': alpha_em, 'mV': 0, 'Eg_min':self._Egamma_min}
        event_info_H={'E_inc': Einc, 'm_e': m_electron, 'Z_T': 1.0, 'A_T':1.0, 'mT':1.0, 'alpha_FS': alpha_em, 'mV': 0, 'Eg_min':self._Egamma_min}
        diff_xsection_options={"PairProd" : dsigma_pairprod_dimensionless,
                               "Comp"     : dsigma_compton_dCT,
                               "Brem"     : dsigma_brem_dimensionless,
                               "Ann"      : dsigma_annihilation_dCT }
        
        formfactor_dict      ={"PairProd" : g2_elastic,
                               "Comp"     : unity,
                               "Brem"     : g2_elastic,
                               "Ann"      : unity }

        QSq_dict             ={"PairProd" : pair_production_q_sq_dimensionless, "Brem"     : brem_q_sq_dimensionless, "Comp": dummy, "Ann": dummy }

        
        if process in diff_xsection_options:
            diff_xsec_func = diff_xsection_options[process]
            FF_func        = formfactor_dict[process]
            QSq_func       = QSq_dict[process]
        else:
            raise Exception("Your process is not in the list")

        if VB:
            sampcount = 0
<<<<<<< HEAD
        n_integrators_used = 0
        sample_found = False
        while sample_found is False and n_integrators_used < self._max_n_integrators:
            n_integrators_used += 1
            for x,wgt in integrand.random():
                FF_eval=FF_func(event_info, QSq_func(x, event_info ) )/event_info['Z_T']**2
                FF_H = FF_func(event_info_H, QSq_func(x, event_info_H) ) 
                if VB:
                    sampcount += 1  
                if  max_F*draw_U()<wgt*diff_xsec_func(event_info,x)*FF_eval/FF_H:
=======
        sample_found = False
        n_integrators_used = 0
        while sample_found is False and n_integrators_used < self._max_n_integrators:
            n_integrators_used += 1
            for x,wgt in integrand.random():
                FF_eval=FF_func(event_info['Z_T'], m_electron, QSq_func(x, m_electron, event_info['E_inc'] ) )/event_info['Z_T']**2
                if VB:
                    sampcount += 1  
                if  max_F*draw_U()<wgt*diff_xsec_func(event_info,x)*FF_eval:
>>>>>>> 381e1a62
                    sample_found = True
                    break
        if sample_found is False:
            print("No Sample Found")
            #FIXME What to do when we end up here?
        if VB:
            return np.concatenate([list(x), [sampcount]])
        else:
            return(x)



    def electron_brem_sample(self, Elec0, VB=False):
        """Generate a brem event from an initial electron/positron
            Args:
                Elec0: incoming electron/positron (instance of) Particle 
                in lab frame
            Returns:
                [NewE, NewG] where
                NewE: outgoing electron/positron (instance of) Particle 
                in lab frame
                NewG: outgoing photon (instance of) Particle 
                in lab frame
        """
        Ee0, pex0, pey0, pez0 = Elec0.get_pf()

        # Construct rotation matrix to rotate simulated event to lab frame
        ThZ = np.arccos(pez0/np.sqrt(pex0**2 + pey0**2 + pez0**2))
        PhiZ = np.arctan2(pey0, pex0)
        RM = [[np.cos(ThZ)*np.cos(PhiZ), -np.sin(PhiZ), np.sin(ThZ)*np.cos(PhiZ)],
            [np.cos(ThZ)*np.sin(PhiZ), np.cos(PhiZ), np.sin(ThZ)*np.sin(PhiZ)],
            [-np.sin(ThZ), 0, np.cos(ThZ)]]

        # Find the closest initial energy among the precomputed samples and get it
        LUKey = int((np.log10(Ee0) - self._logEeMinBrem)/self._logEeSSBrem)
        LUKey = LUKey + 1
        
        sample_event = self.draw_sample(Ee0, LUKey, 'Brem', VB=VB)
        x1, x2, x3, x4 = sample_event[:4]
        w = self._Egamma_min + x1*(Ee0 - m_electron - self._Egamma_min)
        ct = np.cos((x2+x3)/2)
        ctp = np.cos((x2-x3)*Ee0/(2*(Ee0-w)))
        ph = x4*2.0*np.pi
                
        # reconstruct final electron and photon 4-momenta from the MC-sampled variables
        NFVs = e_to_egamma_fourvecs(Ee0, m_electron, w, ct, ctp, ph)

        Eef, pexfZF, peyfZF, pezfZF = NFVs[1]
        Egf, pgxfZF, pgyfZF, pgzfZF = NFVs[2]

        pe3ZF = [pexfZF, peyfZF, pezfZF]
        pg3ZF = [pgxfZF, pgyfZF, pgzfZF]
        
        # Rotate back to lab frame
        pe3LF = np.dot(RM, pe3ZF)
        pg3LF = np.dot(RM, pg3ZF)
        
        pos = Elec0.get_rf()
        init_IDs = Elec0.get_ids()

        if VB:
            newparticlewgt = sample_event[-1]
        else:
            newparticlewgt = 1.0
        NewE = Particle(init_IDs[0], Eef, pe3LF[0], pe3LF[1], pe3LF[2], pos[0], pos[1], pos[2], 2*(init_IDs[1])+0, init_IDs[1], init_IDs[0], init_IDs[4]+1,process_code['Brem'], newparticlewgt)
        NewG = Particle(22, Egf, pg3LF[0], pg3LF[1], pg3LF[2], pos[0], pos[1], pos[2], 2*(init_IDs[1])+1, init_IDs[1], init_IDs[0], init_IDs[4]+1, process_code['Brem'], newparticlewgt)

        return [NewE, NewG]

    def AnnihilationSample(self, Elec0, VB=False):
        """Generate an annihilation event from an initial positron
            Args:
                Elec0: incoming positron (instance of) Particle in lab frame
            Returns:
                [NewG1, NewG2]: outgoing photons (instances of) Particle 
                in lab frame
        """

        Ee0, pex0, pey0, pez0 = Elec0.get_pf()

        # Construct rotation matrix to rotate simulated event to lab frame
        ThZ = np.arccos(pez0/np.sqrt(pex0**2 + pey0**2 + pez0**2))
        PhiZ = np.arctan2(pey0, pex0)
        RM = [[np.cos(ThZ)*np.cos(PhiZ), -np.sin(PhiZ), np.sin(ThZ)*np.cos(PhiZ)],
            [np.cos(ThZ)*np.sin(PhiZ), np.cos(PhiZ), np.sin(ThZ)*np.sin(PhiZ)],
            [-np.sin(ThZ), 0, np.cos(ThZ)]]

        # Find the closest initial energy among the precomputed samples and get it
        LUKey = int((np.log10(Ee0) - self._logEeMinAnn)/self._logEeSSAnn)
        LUKey = LUKey + 1
        
        SampEvt = self.draw_sample(Ee0, LUKey, 'Ann', VB=VB)

        # reconstruct final photon 4-momenta from the MC-sampled variables
        NFVs = annihilation_fourvecs(Ee0, m_electron, 0.0, SampEvt[0])

        Eg1f, pg1xfZF, pg1yfZF, pg1zfZF = NFVs[0]
        Eg2f, pg2xfZF, pg2yfZF, pg2zfZF = NFVs[1]

        pg3ZF1 = [pg1xfZF, pg1yfZF, pg1zfZF]
        pg3ZF2 = [pg2xfZF, pg2yfZF, pg2zfZF]
    
        pg3LF1 = np.dot(RM, pg3ZF1)
        pg3LF2 = np.dot(RM, pg3ZF2)   

        pos = Elec0.get_rf()
        init_IDs = Elec0.get_ids()

        if VB:
            newparticlewgt = SampEvt[-1]
        else:
            newparticlewgt = 1.0

        NewG1 = Particle(22, Eg1f, pg3LF1[0], pg3LF1[1], pg3LF1[2], pos[0], pos[1], pos[2], 2*(init_IDs[1])+0, init_IDs[1], init_IDs[0], init_IDs[4]+1, process_code['Ann'], newparticlewgt)
        NewG2 = Particle(22, Eg2f, pg3LF2[0], pg3LF2[1], pg3LF2[2], pos[0], pos[1], pos[2], 2*(init_IDs[1])+1, init_IDs[1], init_IDs[0], init_IDs[4]+1, process_code['Ann'], newparticlewgt)

        return [NewG1, NewG2]

    def pairprod_sample(self, Phot0, VB=False):
        """Generate a photon splitting event from an initial photon
            Args:
                Phot0: incoming positron (instance of) Particle in lab frame
            Returns:
                [NewEp, NewEm]: outgoing positron and electron (instances of) Particle 
                in lab frame
        """
        Eg0, pgx0, pgy0, pgz0 = Phot0.get_pf()

        # Construct rotation matrix to rotate simulated event to lab frame
        ThZ = np.arccos(pgz0/np.sqrt(pgx0**2 + pgy0**2 + pgz0**2))
        PhiZ = np.arctan2(pgy0, pgx0)
        RM = [[np.cos(ThZ)*np.cos(PhiZ), -np.sin(PhiZ), np.sin(ThZ)*np.cos(PhiZ)],
            [np.cos(ThZ)*np.sin(PhiZ), np.cos(PhiZ), np.sin(ThZ)*np.sin(PhiZ)],
            [-np.sin(ThZ), 0, np.cos(ThZ)]]

        # Find the closest initial energy among the precomputed samples and get it
        LUKey = int((np.log10(Eg0) - self._logEgMinPP)/self._logEgSSPP)
        LUKey = LUKey + 1
        
        sample_event = self.draw_sample(Eg0, LUKey, 'PairProd', VB=VB)
        x1, x2, x3, x4 = sample_event[:4]
        epp = m_electron + x1*(Eg0-2*m_electron)
        ctp = np.cos(Eg0*(x2+x3)/(2*epp))
        ctm = np.cos(Eg0*(x2-x3)/(2*(Eg0-epp)))
        ph = x4*2*np.pi
        
        # reconstruct final electron and positron 4-momenta from the MC-sampled variables
        NFVs = gamma_to_epem_fourvecs(Eg0, m_electron, epp, ctp, ctm, ph)
        Eepf, pepxfZF, pepyfZF, pepzfZF = NFVs[1]
        Eemf, pemxfZF, pemyfZF, pemzfZF = NFVs[2]

        pep3ZF = [pepxfZF, pepyfZF, pepzfZF]
        pem3ZF = [pemxfZF, pemyfZF, pemzfZF]

        pep3LF = np.dot(RM, pep3ZF)
        pem3LF = np.dot(RM, pem3ZF)

        pos = Phot0.get_rf()
        init_IDs = Phot0.get_ids()

        if VB:
            newparticlewgt = sample_event[-1]
        else:
            newparticlewgt = 1.0

        NewEp = Particle(-11,Eepf, pep3LF[0], pep3LF[1], pep3LF[2], pos[0], pos[1], pos[2], 2*(init_IDs[1])+0, init_IDs[1], init_IDs[0], init_IDs[4]+1, process_code['PairProd'], newparticlewgt)
        NewEm = Particle(11, Eemf, pem3LF[0], pem3LF[1], pem3LF[2], pos[0], pos[1], pos[2], 2*(init_IDs[1])+1, init_IDs[1], init_IDs[0], init_IDs[4]+1, process_code['PairProd'], newparticlewgt)

        return [NewEp, NewEm]

    def compton_sample(self, Phot0, VB=False):
        """Generate a Compton event from an initial photon
            Args:
                Phot0: incoming photon (instance of) Particle in lab frame
            Returns:
                [NewE, NewG]: electron and photon (instances of) Particle 
                in lab frame
        """

        Eg0, pgx0, pgy0, pgz0 = Phot0.get_pf()

        # Construct rotation matrix to rotate simulated event to lab frame
        ThZ = np.arccos(pgz0/np.sqrt(pgx0**2 + pgy0**2 + pgz0**2))
        PhiZ = np.arctan2(pgy0, pgx0)
        RM = [[np.cos(ThZ)*np.cos(PhiZ), -np.sin(PhiZ), np.sin(ThZ)*np.cos(PhiZ)],
            [np.cos(ThZ)*np.sin(PhiZ), np.cos(PhiZ), np.sin(ThZ)*np.sin(PhiZ)],
            [-np.sin(ThZ), 0, np.cos(ThZ)]]

        # Find the closest initial energy among the precomputed samples and get it
        LUKey = int((np.log10(Eg0) - self._logEgMinComp)/self._logEgSSComp)        
        LUKey = LUKey + 1
        
        SampEvt = self.draw_sample(Eg0, LUKey, 'Comp', VB=VB)

        
        # reconstruct final electron and photon 4-momenta from the MC-sampled variables
        NFVs = compton_fourvecs(Eg0, m_electron, 0.0, SampEvt[0])

        Eef, pexfZF, peyfZF, pezfZF = NFVs[0]
        Egf, pgxfZF, pgyfZF, pgzfZF = NFVs[1]


        pe3LF = np.dot(RM, [pexfZF, peyfZF, pezfZF])
        pg3LF = np.dot(RM, [pgxfZF, pgyfZF, pgzfZF])

        pos = Phot0.get_rf()
        init_IDs = Phot0.get_ids()

        if VB:
            newparticlewgt = SampEvt[-1]
        else:
            newparticlewgt = 1.0

        NewE = Particle(11, Eef, pe3LF[0], pe3LF[1], pe3LF[2], pos[0], pos[1], pos[2], 2*(init_IDs[1])+0, init_IDs[1], init_IDs[0], init_IDs[4]+1, process_code['Comp'], newparticlewgt)
        NewG = Particle(22, Egf, pg3LF[0], pg3LF[1], pg3LF[2], pos[0], pos[1], pos[2], 2*(init_IDs[1])+1, init_IDs[1], init_IDs[0], init_IDs[4]+1, process_code['Comp'], newparticlewgt)

        return [NewE, NewG]

    def propagate_particle(self, Part0, Losses=False, MS=False):
        """Propagates a particle through material between hard scattering events, 
        possibly including multiple scattering and dE/dx losses
            Args:
                Part0: initial Particle object
                Losses: bool that indicates whether to include dE/dx losses
                MS: bool that indicates whether to include multiple scattering
            Returns:
                Part0: updated Particle object with new position and 
                (potentially) energy/momentum
        """
        if Part0.get_ended() is True:
            Part0.set_rf(Part0.get_rf())
            return Part0
        else:
            mfp = self.get_mfp(Part0.get_ids()[0], Part0.get_p0()[0])
            distC = np.random.uniform(0.0, 1.0)
            dist = mfp*np.log(1.0/(1.0-distC))
            if np.abs(Part0.get_ids()[0]) == 11:
                M0 = m_electron
            elif Part0.get_ids()[0] == 22:
                M0 = 0.0

            E0, px0, py0, pz0 = Part0.get_p0()
            if MS:
                ZT, AT, rhoT, dEdxT = self.get_material_properties()
                EF0, PxF0, PyF0, PzF0 = get_scattered_momentum(Part0.get_p0(), rhoT*(dist/cmtom), AT, ZT)
                PHatDenom = np.sqrt((PxF0 + px0)**2 + (PyF0 + py0)**2 + (PzF0 + pz0)**2)
                PHat = [(PxF0 + px0)/PHatDenom, (PyF0 + py0)/PHatDenom, (PzF0 + pz0)/PHatDenom]
            else:
                PHatDenom = np.sqrt(px0**2 + py0**2 + pz0**2)
                PHat = [(px0)/PHatDenom, (py0)/PHatDenom, (pz0)/PHatDenom]

            p30 = np.sqrt(px0**2 + py0**2 + pz0**2)

            x0, y0, z0 = Part0.get_r0()
            Part0.set_rf([x0 + PHat[0]*dist, y0 + PHat[1]*dist, z0 + PHat[2]*dist])

            if Losses is False:
                if MS:
                    Part0.set_pf(np.array([E0, PxF0, PyF0, PzF0]))
                else:
                    Part0.set_pf(Part0.get_p0())
            else:
                Ef = E0 - Losses*dist
                if Ef <= M0 or Ef < self.min_energy:
                    #print("Particle lost too much energy along path of propagation!")
                    Part0.set_ended(True)
                    return Part0
                Part0.set_pf(np.array([Ef, px0/p30*np.sqrt(Ef**2-M0**2), py0/p30*np.sqrt(Ef**2-M0**2), pz0/p30*np.sqrt(Ef**2-M0**2)]))

            Part0.set_ended(True)
            return Part0

    def generate_shower(self, PID0, p40, ParPID, VB=False, GlobalMS=True):
        """
        Generates particle shower from an initial particle
        Args:
            PID0: PDG ID of the initial particle
            p40: four-momentum of the initial particle
            ParID: PDG ID of the parent of the initial particle
            VB: bool to turn on/off verbose output

        Returns:
            AllParticles: a list of all particles generated in the shower
        """
        p0 = Particle(PID0, p40[0], p40[1], p40[2], p40[3], 0.0, 0.0, 0.0, 1, 0, ParPID, 0, -1, 1.0)
        if VB:
            print("Starting shower, initial particle with ID Info")
            print(p0.get_ids())
            print("Initial four-momenta:")
            print(p0.get_p0())

        all_particles = [p0]

        if GlobalMS==True:
            MS_e=True
            MS_g=False
        else:
            MS_e=False
            MS_g=False

        if p0.get_p0()[0] < self.min_energy:
            p0.set_ended(True)
            return all_particles

        while all([ap.get_ended() == True for ap in all_particles]) is False:
            for apI, ap in enumerate(all_particles):
                if ap.get_ended() is True:
                    continue
                else:
                    # Propagate particle until next hard interaction
                    if ap.get_ids()[0] == 22:
                        ap = self.propagate_particle(ap,MS=MS_g)
                    elif np.abs(ap.get_ids()[0]) == 11:
                        dEdxT = self.get_material_properties()[3]*(0.1) #Converting MeV/cm to GeV/m
                        ap = self.propagate_particle(ap, MS=MS_e, Losses=dEdxT)

                    all_particles[apI] = ap
                    
                    if (all([ap.get_ended() == True for ap in all_particles]) is True and ap.get_pf()[0] < self.min_energy):
                        break

                    # Generate secondaries for the hard interaction
                    # Note: secondaries include the scattered parent particle 
                    # (i.e. the original the parent is not modified)
                    if ap.get_ids()[0] == 11:
                        npart = self.electron_brem_sample(ap, VB=VB)
                    elif ap.get_ids()[0] == -11:
                        BFEpBrem = self.BF_positron_brem(ap.get_pf()[0])
                        ch = np.random.uniform(low=0., high=1.0)
                        if ch < BFEpBrem:
                            npart = self.electron_brem_sample(ap, VB=VB)
                        else:
                            npart = self.AnnihilationSample(ap, VB=VB)
                    elif ap.get_ids()[0] == 22:
                        BFPhPP = self.BF_photon_pairprod(ap.get_pf()[0])
                        ch = np.random.uniform(low=0., high=1.)
                        if ch < BFPhPP:
                            npart = self.pairprod_sample(ap, VB=VB)
                        else:
                            npart = self.compton_sample(ap, VB=VB)
                    if (npart[0]).get_p0()[0] > self.min_energy:
                        all_particles.append(npart[0])
                    if (npart[1]).get_p0()[0] > self.min_energy:
                        all_particles.append(npart[1])

        return all_particles<|MERGE_RESOLUTION|>--- conflicted
+++ resolved
@@ -34,11 +34,7 @@
     """ Representation of a shower
 
     """
-<<<<<<< HEAD
     def __init__(self, dict_dir, target_material, min_energy, maxF_fudge_global=1,max_n_integrators=int(1e4)):
-=======
-    def __init__(self, dict_dir, target_material, min_energy, maxF_fudge_global=1.0,neval=30,max_n_integrators=int(1e4)):
->>>>>>> 381e1a62
         """Initializes the shower object.
         Args:
             dict_dir: directory containing the pre-computed VEGAS integrators and auxillary info.
@@ -62,21 +58,11 @@
         self.set_samples()
 
         self._maxF_fudge_global=maxF_fudge_global
-<<<<<<< HEAD
-=======
-
-        self._neval_vegas=neval
->>>>>>> 381e1a62
         self._max_n_integrators=max_n_integrators
 
                 
         
-<<<<<<< HEAD
     def load_sample(self, dict_dir, process):
-        
-=======
-    def load_sample(self, dict_dir, process): 
->>>>>>> 381e1a62
         sample_file=open(dict_dir + "samp_Dicts.pkl", 'rb')
         sample_dict=pickle.load(sample_file)
         sample_file.close()
@@ -136,17 +122,10 @@
 
     def set_samples(self):
         self._loaded_samples={}
-<<<<<<< HEAD
         for Process in process_code.keys():
             self._loaded_samples[Process]= \
                 self.load_sample(self._dict_dir, Process)
         self._Egamma_min = self._loaded_samples['Brem'][0][1]['Eg_min']
-=======
-        for process in process_code.keys():
-            self._loaded_samples[process]= \
-                self.load_sample(self._dict_dir, process)
-
->>>>>>> 381e1a62
         
     def get_n_targets(self):
         """Returns nuclear and electron target densities for the 
@@ -257,7 +236,6 @@
 
         if VB:
             sampcount = 0
-<<<<<<< HEAD
         n_integrators_used = 0
         sample_found = False
         while sample_found is False and n_integrators_used < self._max_n_integrators:
@@ -268,17 +246,6 @@
                 if VB:
                     sampcount += 1  
                 if  max_F*draw_U()<wgt*diff_xsec_func(event_info,x)*FF_eval/FF_H:
-=======
-        sample_found = False
-        n_integrators_used = 0
-        while sample_found is False and n_integrators_used < self._max_n_integrators:
-            n_integrators_used += 1
-            for x,wgt in integrand.random():
-                FF_eval=FF_func(event_info['Z_T'], m_electron, QSq_func(x, m_electron, event_info['E_inc'] ) )/event_info['Z_T']**2
-                if VB:
-                    sampcount += 1  
-                if  max_F*draw_U()<wgt*diff_xsec_func(event_info,x)*FF_eval:
->>>>>>> 381e1a62
                     sample_found = True
                     break
         if sample_found is False:
