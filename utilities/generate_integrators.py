--- conflicted
+++ resolved
@@ -167,11 +167,7 @@
     if (args.run_find_maxes):
         print("Now running Find_Maxes....please wait")
     else:
-<<<<<<< HEAD
-        print("Goodbye! No no no, I win!!!")
-=======
-        print("Goodbye! Thanks for playing :)")
->>>>>>> cdbaf0e5
+        print("Goodbye! We both did it.")
 
 
     
