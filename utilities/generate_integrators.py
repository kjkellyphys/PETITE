""" Create utility that makes readme explaining the pickles in a specific directory
    Pickles directory can be an input in command line -pickle_dir=/blahblah/ (target name)
    SM ==> one run
    DARK ==> one per mass and target (only dark brem is target-specific)
    Run find_maxes after generating pickles to generate dicts (once per material)
    Save readme in Ryan dicts and directory
    NBP ==> user-defined, but we will have ours: raw_integrators
    Ryan dicts ==> cooked_integrators
    FIXME: units and constants
    FIXME: manual
    FIXME: comments
"""

import numpy as np
import sys, os
path = os.getcwd()
path = os.path.join(path,"../PETITE")
sys.path.insert(0,path)
from PETITE.AllProcesses import *
from PETITE.physical_constants import *


from copy import deepcopy
from multiprocessing import Pool
import pickle
from functools import partial
import argparse
import datetime


# helper function to turn float to string
def generate_vector_mass_string(mV):
    return str(int(np.floor(mV*1000.)))+"MeV"

# put more details in readme eg Z, A etc
def make_readme(params, process, file_info):
    save_dir = file_info + "/"
    readme_file = open(save_dir + "readme.txt", 'w')
    readme_file.write("Integrators for " + process)
    if process == 'ExactBrem':
        line = "\nTarget has (Z, A, mass) = ({atomic_Z}, {atomic_A}, {atomic_mass})\n".\
<<<<<<< HEAD
            format(atomic_Z=params['Z_T'], atomic_A=params['A_T'], atomic_mass=params['mT'])
=======
            format(atomic_Z=params['Z_T'], atomic_A=params['A'], atomic_mass=params['mT'])
>>>>>>> 381e1a62
        readme_file.write(line)
    readme_file.write("\n\nEnergy/GeV |  Filename\n\n")
    for index, energy in enumerate(params['initial_energy_list']):
        line = "{en:9.3f}  |  {indx:3d}.p\n".format(en = energy, indx = index)
        readme_file.write(line)
    readme_file.write(f'Integrators made on {datetime.datetime.now()}')
    readme_file.close()
    return()


#Run VEGAS in parallel and save outputs, deals with file management
### FIX files names etc
def run_vegas_in_parallel(params, process, verbosity_mode, file_info, energy_index):
    params['E_inc'] = params['initial_energy_list'][energy_index]
    save_dir = file_info + "/"
    strsaveB = save_dir + str(energy_index) + ".p"
    if os.path.exists(strsaveB):
        print("Already generated integrator for this point\n")
    else:
        print('Starting VEGAS for energy index ',energy_index)
        VEGAS_integrator = vegas_integration(params, process, verbose=verbosity_mode, mode='Pickle') 
        #VEGAS_integrator = 0
        print('Done VEGAS for energy index ',energy_index)
        object_to_save = [params['E_inc'], VEGAS_integrator]
        #print(object_to_save)
        pickle.dump(object_to_save, open(strsaveB, "wb"))
        print('File created: ' + strsaveB)
    return()



def make_integrators(params, process):
    """
    Generate vegas integrator pickles for the following parameters:
        mV : dark vector mass in GeV
        A : target atomic mass number
        Z : target atomic number
        mT : target mass in GeV
    """
    mV = params['mV']
    atomic_A = params['A_T']
    atomic_Z = params['Z_T']
    mT = params['mT'] 
    verbosity_mode = params['verbosity']
    params['m_e'] = m_electron
    params['alpha_FS'] = alpha_em

    initial_energy_list = params['initial_energy_list']
    
    vec_mass_string = generate_vector_mass_string(mV)
    energy_index_list = range(len(initial_energy_list))

    print("Parameters:")
    print(params)
    print('Doing process: ', process)
    
    # energy_index_list = range(len(initial_energy_list))
    # vec_mass_string = generate_vector_mass_string(params['mV'])

    save_dir = '../' + params['save_location'] + "/"
<<<<<<< HEAD
    if process == 'ExactBrem':
        target_specific_label = "Z_" + str(atomic_Z) + "_A_" + str(atomic_A) + "_mT_" + str(mT)
        save_dir_temp = save_dir + process + target_specific_label + "_TMP/" 
=======
    if process == 'DarkBrem':
        target_specific_label = "_Z_" + str(atomic_Z) + "_A_" + str(atomic_A) + "_mT_" + str(mT)
        save_dir = save_dir + process + target_specific_label 
>>>>>>> 381e1a62
    else:
        save_dir = save_dir + process
    
    #print("Saving files in ", save_dir)
    if os.path.exists(save_dir) == False:
        os.system("mkdir -p " + save_dir)
    # pool parallelizes the generation of integrators    
    pool = Pool()
    res = pool.map(partial(run_vegas_in_parallel, params, process, verbosity_mode, save_dir), energy_index_list)
    print('make_integrators - done')
    
    make_readme(params, process, save_dir)#make the human readable file contining info on params of run and put in directory 
    
    return()

# Set up parameters for and then run find_maxes
def call_find_maxes(params, process):
    import find_maxes
    if (args.run_find_maxes):
        print("Now running Find_Maxes....please wait")
        find_maxes_params = params
        find_maxes_params['process'] = process
        find_maxes_params['import_directory'] = params['save_location'] + "/" + process
        find_maxes_params['save_location'] = params['find_maxes_save_location']
        print(find_maxes_params)
        find_maxes.main(find_maxes_params)
    else:
        print('Not running find_maxes')
    
    return()





# def make_readme(args): #FIXME: add right path, discuss and implement what exatly goes here.
#     """Writes a short readme file with the details of the pickles generated"""
#     f = open('README.md', 'w')
#     f.write('Parameters used for generating integrators on ', datetime.datetime.now(),' :')
#     f.write(args)
#     f.close()
#     return

if __name__ == '__main__':
    parser = argparse.ArgumentParser(description='Produce VEGAS integrators for various production processes', formatter_class = argparse.ArgumentDefaultsHelpFormatter)    
    # mandatory parameters
    #None
    

    # optional parameters
    parser.add_argument('-A', type=float, default=12, help='atomic mass number')
    parser.add_argument('-Z', type=float, default=6, help='atomic number')
    parser.add_argument('-mT', type=float, default=11.178, help='nuclear target mass in GeV')


    parser.add_argument('-save_location', type=str, default='raw_integrators', help='directory to save integrators in (path relative to main PETITE directory)')
<<<<<<< HEAD
    parser.add_argument('-process', nargs='+', type=str, default=['ExactBrem'], help='list of processes to be run "all" does whole list, if mV non-zero only DarkBrem \
        (choose from "PairProd", "Brem", "ExactBrem", "Comp", "Ann")')
=======
    parser.add_argument('-find_maxes_save_location', type=str, default='cooked_integrators', help='directory to save find_maxes results (path relative to main PETITE directory)')
    parser.add_argument('-process', nargs='+', type=str, default=['DarkBrem'], help='list of processes to be run "all" does whole list, if mV non-zero only DarkBrem \
        (choose from "PairProd", "Brem", "DarkBrem", "Comp", "Ann")')
>>>>>>> 381e1a62
    parser.add_argument('-mV', nargs='+', type=float, default=[0.05], help='dark vector mass in GeV (can be a space-separated list)')
    parser.add_argument('-min_energy', type=float, default=0.01, help='minimum initial energy (in GeV) to evaluate (must be larger than mV)')
    parser.add_argument('-max_energy', type=float, default=100., help='maximum initial energy (in GeV) to evaluate')
    parser.add_argument('-num_energy_pts', type=int, default=100, help='number of initial energy values to evaluate, scan is done in log space')
    parser.add_argument('-run_find_maxes', type=bool, default=True,  help='run Find_Maxes.py after done')
    parser.add_argument('-verbosity', type=bool, default=False, help='verbosity mode')

    args = parser.parse_args()

    print('**** Arguments passed to generate_integrators ****')
    print(args)

<<<<<<< HEAD
    params = {'A_T': args.A, 'Z_T': args.Z, 'mT': args.mT, 'save_location': args.save_location}
    verbosity_mode = args.verbosity
    if (args.mV == 0 or not(args.process == ['ExactBrem']) ):# doing SM processes
=======
    params = {'A': args.A, 'Z_T': args.Z, 'mT': args.mT, 'save_location': args.save_location, 
              'find_maxes_save_location': args.find_maxes_save_location, 'verbosity': args.verbosity}

    if (args.mV == 0 or not(args.process == ['DarkBrem']) ):# doing SM processes
>>>>>>> 381e1a62
        if  "all" in args.process:
            process_list_to_do = ['Brem','PairProd','Comp','Ann']
        else:#make sure DarkBrem not accidentally in list
            try:
                process_list_to_do = args.process.remove('ExactBrem')
            except:
                process_list_to_do = args.process
                pass
        for process in process_list_to_do:
            initial_energy_list = np.logspace(np.log10(args.min_energy), np.log10(args.max_energy), args.num_energy_pts)
            params.update({'mV' : 0})
            params.update({'initial_energy_list': initial_energy_list})
            make_integrators(params, process)
            call_find_maxes(params, process)
    else:# doing DarkBrem
        for mV in args.mV:
            process = 'ExactBrem'
            print("Working on mV = ", mV)
            min_energy = max(args.min_energy, 1.01 * mV)
            initial_energy_list = np.logspace(np.log10(min_energy), np.log10(args.max_energy), args.num_energy_pts)
            params.update({'mV' : mV})
            params.update({'initial_energy_list': initial_energy_list})
            make_integrators(params, process)
            call_find_maxes(params, process)
    
    print("Goodbye!")


    

        <|MERGE_RESOLUTION|>--- conflicted
+++ resolved
@@ -39,11 +39,7 @@
     readme_file.write("Integrators for " + process)
     if process == 'ExactBrem':
         line = "\nTarget has (Z, A, mass) = ({atomic_Z}, {atomic_A}, {atomic_mass})\n".\
-<<<<<<< HEAD
             format(atomic_Z=params['Z_T'], atomic_A=params['A_T'], atomic_mass=params['mT'])
-=======
-            format(atomic_Z=params['Z_T'], atomic_A=params['A'], atomic_mass=params['mT'])
->>>>>>> 381e1a62
         readme_file.write(line)
     readme_file.write("\n\nEnergy/GeV |  Filename\n\n")
     for index, energy in enumerate(params['initial_energy_list']):
@@ -104,15 +100,9 @@
     # vec_mass_string = generate_vector_mass_string(params['mV'])
 
     save_dir = '../' + params['save_location'] + "/"
-<<<<<<< HEAD
     if process == 'ExactBrem':
         target_specific_label = "Z_" + str(atomic_Z) + "_A_" + str(atomic_A) + "_mT_" + str(mT)
         save_dir_temp = save_dir + process + target_specific_label + "_TMP/" 
-=======
-    if process == 'DarkBrem':
-        target_specific_label = "_Z_" + str(atomic_Z) + "_A_" + str(atomic_A) + "_mT_" + str(mT)
-        save_dir = save_dir + process + target_specific_label 
->>>>>>> 381e1a62
     else:
         save_dir = save_dir + process
     
@@ -169,14 +159,8 @@
 
 
     parser.add_argument('-save_location', type=str, default='raw_integrators', help='directory to save integrators in (path relative to main PETITE directory)')
-<<<<<<< HEAD
     parser.add_argument('-process', nargs='+', type=str, default=['ExactBrem'], help='list of processes to be run "all" does whole list, if mV non-zero only DarkBrem \
         (choose from "PairProd", "Brem", "ExactBrem", "Comp", "Ann")')
-=======
-    parser.add_argument('-find_maxes_save_location', type=str, default='cooked_integrators', help='directory to save find_maxes results (path relative to main PETITE directory)')
-    parser.add_argument('-process', nargs='+', type=str, default=['DarkBrem'], help='list of processes to be run "all" does whole list, if mV non-zero only DarkBrem \
-        (choose from "PairProd", "Brem", "DarkBrem", "Comp", "Ann")')
->>>>>>> 381e1a62
     parser.add_argument('-mV', nargs='+', type=float, default=[0.05], help='dark vector mass in GeV (can be a space-separated list)')
     parser.add_argument('-min_energy', type=float, default=0.01, help='minimum initial energy (in GeV) to evaluate (must be larger than mV)')
     parser.add_argument('-max_energy', type=float, default=100., help='maximum initial energy (in GeV) to evaluate')
@@ -189,16 +173,9 @@
     print('**** Arguments passed to generate_integrators ****')
     print(args)
 
-<<<<<<< HEAD
     params = {'A_T': args.A, 'Z_T': args.Z, 'mT': args.mT, 'save_location': args.save_location}
     verbosity_mode = args.verbosity
     if (args.mV == 0 or not(args.process == ['ExactBrem']) ):# doing SM processes
-=======
-    params = {'A': args.A, 'Z_T': args.Z, 'mT': args.mT, 'save_location': args.save_location, 
-              'find_maxes_save_location': args.find_maxes_save_location, 'verbosity': args.verbosity}
-
-    if (args.mV == 0 or not(args.process == ['DarkBrem']) ):# doing SM processes
->>>>>>> 381e1a62
         if  "all" in args.process:
             process_list_to_do = ['Brem','PairProd','Comp','Ann']
         else:#make sure DarkBrem not accidentally in list
